# This code is part of Qiskit.
#
# (C) Copyright IBM 2017, 2018.
#
# This code is licensed under the Apache License, Version 2.0. You may
# obtain a copy of this license in the LICENSE.txt file in the root directory
# of this source tree or at http://www.apache.org/licenses/LICENSE-2.0.
#
# Any modifications or derivative works of this code must retain this
# copyright notice, and modified files need to carry a notice indicating
# that they have been altered from the originals.

# Copyright 2020 IonQ, Inc. (www.ionq.com)
#
# Licensed under the Apache License, Version 2.0 (the "License");
# you may not use this file except in compliance with the License.
# You may obtain a copy of the License at
#
#   http://www.apache.org/licenses/LICENSE-2.0
#
# Unless required by applicable law or agreed to in writing, software
# distributed under the License is distributed on an "AS IS" BASIS,
# WITHOUT WARRANTIES OR CONDITIONS OF ANY KIND, either express or implied.
# See the License for the specific language governing permissions and
# limitations under the License.

"""Test the qiskit_to_ionq function."""

import json
import pytest

from qiskit import QuantumCircuit, QuantumRegister, ClassicalRegister
from qiskit.compiler import transpile
from qiskit.transpiler.exceptions import TranspilerError

from qiskit_ionq.exceptions import IonQGateError
from qiskit_ionq.helpers import qiskit_to_ionq, decompress_metadata_string
from qiskit_ionq.ionq_gates import GPIGate, GPI2Gate, MSGate, ZZGate
from qiskit_ionq.constants import ErrorMitigation


def test_output_map__with_multiple_measurements_to_different_clbits(
    simulator_backend,
):  # pylint: disable=invalid-name
    """
    Test output mapping handles multiple measurements from the same qubit to
    different clbits correctly

    Args:
        simulator_backend (IonQSimulatorBackend): A simulator backend fixture.
    """
    qc = QuantumCircuit(2, 2, name="test_name")
    qc.measure(0, 0)
    qc.measure(0, 1)
    ionq_json = qiskit_to_ionq(
        qc, simulator_backend, passed_args={"shots": 200, "sampler_seed": 42}
    )
    actual = json.loads(ionq_json)
    actual_maps = actual.pop("registers") or {}
    actual_output_map = actual_maps.pop("meas_mapped")

    assert actual_output_map == [0, 0]


def test_output_map__with_multiple_measurements_to_same_clbit(
    simulator_backend,
):  # pylint: disable=invalid-name
    """Test output mapping handles multiple measurements to same clbit correctly

    Args:
        simulator_backend (IonQSimulatorBackend): A simulator backend fixture.
    """
    qc = QuantumCircuit(2, 2, name="test_name")
    qc.measure(0, 0)
    qc.measure(1, 0)
    ionq_json = qiskit_to_ionq(
        qc, simulator_backend, passed_args={"shots": 200, "sampler_seed": 42}
    )
    actual = json.loads(ionq_json)
    actual_maps = actual.pop("registers") or {}
    actual_output_map = actual_maps.pop("meas_mapped")

    assert actual_output_map == [1, None]


def test_output_map__with_multiple_registers(
    simulator_backend,
):  # pylint: disable=invalid-name
    """Test output map with multiple registers

    Args:
        simulator_backend (IonQSimulatorBackend): A simulator backend fixture.
    """
    qr0 = QuantumRegister(2, "qr0")
    qr1 = QuantumRegister(2, "qr1")
    cr0 = ClassicalRegister(2, "cr0")
    cr1 = ClassicalRegister(2, "cr1")

    qc = QuantumCircuit(qr0, qr1, cr0, cr1, name="test_name")
    qc.measure([qr0[0], qr0[1], qr1[0], qr1[1]], [cr0[0], cr0[1], cr1[0], cr1[1]])

    ionq_json = qiskit_to_ionq(
        qc, simulator_backend, passed_args={"shots": 123, "sampler_seed": 42}
    )
    actual = json.loads(ionq_json)
    actual_maps = actual.pop("registers") or {}
    actual_output_map = actual_maps.pop("meas_mapped")

    assert actual_output_map == [0, 1, 2, 3]


def test_metadata_header__with_multiple_registers(
    simulator_backend,
):  # pylint: disable=invalid-name
    """Test correct metadata headers when we have multiple qregs and cregs"""
    qr0 = QuantumRegister(2, "qr0")
    qr1 = QuantumRegister(2, "qr1")
    cr0 = ClassicalRegister(2, "cr0")
    cr1 = ClassicalRegister(2, "cr1")

    qc = QuantumCircuit(qr0, qr1, cr0, cr1, name="test_name")
    qc.measure([qr1[0], qr1[1]], [cr1[0], cr1[1]])

    ionq_json = qiskit_to_ionq(
        qc, simulator_backend, passed_args={"shots": 200, "sampler_seed": 42}
    )

    expected_metadata_header = {
        "memory_slots": 4,
        "global_phase": 0,
        "n_qubits": 4,
        "name": "test_name",
        "creg_sizes": [["cr0", 2], ["cr1", 2]],
        "clbit_labels": [["cr0", 0], ["cr0", 1], ["cr1", 0], ["cr1", 1]],
        "qreg_sizes": [["qr0", 2], ["qr1", 2]],
        "qubit_labels": [["qr0", 0], ["qr0", 1], ["qr1", 0], ["qr1", 1]],
    }

    actual = json.loads(ionq_json)
    actual_metadata = actual.pop("metadata") or {}
    actual_metadata_header = decompress_metadata_string(
        actual_metadata.pop("qiskit_header") or None
    )

    # check dict equality:
    assert actual_metadata_header == expected_metadata_header


def test_full_circuit(simulator_backend):
    """Test a full circuit

    Args:
        simulator_backend (IonQSimulatorBackend): A simulator backend fixture.
    """
    qc = QuantumCircuit(2, 2, name="test_name")
    qc.cx(1, 0)
    qc.h(1)
    qc.measure(1, 0)
    qc.measure(0, 1)
    ionq_json = qiskit_to_ionq(
        qc, simulator_backend, passed_args={"shots": 200, "sampler_seed": 42}
    )
    expected_metadata_header = {
        "memory_slots": 2,
        "global_phase": 0,
        "n_qubits": 2,
        "name": "test_name",
        "creg_sizes": [["c", 2]],
        "clbit_labels": [["c", 0], ["c", 1]],
        "qreg_sizes": [["q", 2]],
        "qubit_labels": [["q", 0], ["q", 1]],
    }
    expected_output_map = [1, 0]
    expected_metadata = {"shots": "200", "sampler_seed": "42"}
    expected_rest_of_payload = {
        "target": "simulator",
        "shots": 200,
        "name": "test_name",
        "noise": {
            "model": "ideal",
            "seed": None,
        },
        "input": {
            "format": "ionq.circuit.v0",
            "gateset": "qis",
            "qubits": 2,
            "circuit": [
                {"gate": "x", "controls": [1], "targets": [0]},
                {"gate": "h", "targets": [1]},
            ],
        },
    }

    actual = json.loads(ionq_json)
    actual_metadata = actual.pop("metadata") or {}
    actual_metadata_header = decompress_metadata_string(
        actual_metadata.pop("qiskit_header") or None
    )
    actual_maps = actual.pop("registers") or {}
    actual_output_map = actual_maps.pop("meas_mapped") or []

    # check dict equality:
    assert actual_metadata == expected_metadata
    assert actual_metadata_header == expected_metadata_header
    assert actual_output_map == expected_output_map
    assert actual == expected_rest_of_payload

<<<<<<< HEAD
=======

def test_circuit_transpile(simulator_backend):
    """Test a full circuit on a native backend via transpilation

    Args:
        simulator_backend (IonQSimulatorBackend): A simulator backend fixture.
    """
    new_backend = simulator_backend.with_name("ionq_simulator", gateset="native")
    circ = QuantumCircuit(2, 2, name="blame_test")
    circ.cx(1, 0)
    circ.h(1)
    circ.measure(1, 0)
    circ.measure(0, 1)

    with pytest.raises(TranspilerError) as exc_info:
        transpile(circ, backend=new_backend)
    assert "Unable to translate the operations in the circuit" in exc_info.value.message


>>>>>>> 500540a2
def test_circuit_incorrect(simulator_backend):
    """Test a full circuit on a native backend

    Args:
        simulator_backend (IonQSimulatorBackend): A simulator backend fixture.
    """
    native_backend = simulator_backend.with_name("ionq_simulator", gateset="native")
    circ = QuantumCircuit(2, 2, name="blame_test")
    circ.cx(1, 0)
    circ.h(1)
    circ.measure(1, 0)
    circ.measure(0, 1)
    with pytest.raises(IonQGateError) as exc_info:
        qiskit_to_ionq(
            circ,
            native_backend,
            passed_args={"shots": 200, "sampler_seed": 23},
        )
    assert exc_info.value.gateset == "native"


def test_native_circuit_incorrect(simulator_backend):
    """Test a full native circuit on a QIS backend

    Args:
        simulator_backend (IonQSimulatorBackend): A simulator backend fixture.
    """
    circ = QuantumCircuit(3, name="blame_test")
    circ.append(GPIGate(0.1), [0])
    circ.append(GPI2Gate(0.2), [1])
    with pytest.raises(IonQGateError) as exc_info:
        qiskit_to_ionq(
            circ,
            simulator_backend,
            passed_args={"shots": 200, "sampler_seed": 23},
        )
    assert exc_info.value.gateset == "qis"
    assert exc_info.value.gate_name == "gpi"


def test_native_circuit_transpile(simulator_backend):
    """Test a full native circuit on a QIS backend via transpilation

    Args:
        simulator_backend (IonQSimulatorBackend): A simulator backend fixture.
    """
    circ = QuantumCircuit(3, name="blame_test")
    circ.append(GPIGate(0.1), [0])
    circ.append(GPI2Gate(0.2), [1])
    circ.append(MSGate(0.2, 0.3, 0.25), [1, 2])
    circ.append(ZZGate(0.4), [0, 2])

    with pytest.raises(TranspilerError) as exc_info:
        transpile(circ, backend=simulator_backend)
    assert "unable to synthesize" in exc_info.value.message


def test_full_native_circuit(simulator_backend):
    """Test a full native circuit

    Args:
        simulator_backend (IonQSimulatorBackend): A simulator backend fixture.
    """
    native_backend = simulator_backend.with_name("ionq_simulator", gateset="native")
    qc = QuantumCircuit(3, name="blame_test")
    qc.append(GPIGate(0.1), [0])
    qc.append(GPI2Gate(0.2), [1])
    qc.append(MSGate(0.2, 0.3, 0.25), [1, 2])
    qc.append(ZZGate(0.4), [0, 2])
    ionq_json = qiskit_to_ionq(
        qc,
        native_backend,
        passed_args={"noise_model": "harmony", "sampler_seed": 23, "shots": 200},
        extra_metadata={"iteration": "10"},
    )
    expected_metadata_header = {
        "memory_slots": 0,
        "global_phase": 0,
        "n_qubits": 3,
        "name": "blame_test",
        "creg_sizes": [],
        "clbit_labels": [],
        "qreg_sizes": [["q", 3]],
        "qubit_labels": [["q", 0], ["q", 1], ["q", 2]],
    }
    expected_metadata = {"shots": "200", "sampler_seed": "23", "iteration": "10"}
    expected_rest_of_payload = {
        "target": "simulator",
        "name": "blame_test",
        "shots": 200,
        "noise": {
            "model": "harmony",
            "seed": None,
        },
        "input": {
            "format": "ionq.circuit.v0",
            "gateset": "native",
            "qubits": 3,
            "circuit": [
                {"gate": "gpi", "target": 0, "phase": 0.1},
                {"gate": "gpi2", "target": 1, "phase": 0.2},
                {"gate": "ms", "targets": [1, 2], "phases": [0.2, 0.3], "angle": 0.25},
                {"gate": "zz", "angle": 0.4, "targets": [0, 2]},
            ],
        },
    }

    actual = json.loads(ionq_json)
    actual_metadata = actual.pop("metadata") or {}
    actual_metadata_header = decompress_metadata_string(
        actual_metadata.pop("qiskit_header") or None
    )
    registers = actual.pop("registers") or {}

    # check dict equality:
    assert actual_metadata == expected_metadata
    assert actual_metadata_header == expected_metadata_header
    assert "meas_mapped" not in registers
    assert actual == expected_rest_of_payload


@pytest.mark.parametrize(
    "error_mitigation,expected",
    [
        (ErrorMitigation.NO_DEBIASING, {"debias": False}),
        (ErrorMitigation.DEBIASING, {"debias": True}),
    ],
)
def test__error_mitigation_settings(simulator_backend, error_mitigation, expected):
    """Test error_mitigation settings get serialized accordingly

    Args:
        simulator_backend (IonQSimulatorBackend): A simulator backend fixture.
        error_mitigation (ErrorMitigation): error mitigation setting
        expected (dict): expected serialization
    """
    qc = QuantumCircuit(1, 1)

    args = {"shots": 123, "sampler_seed": 42, "error_mitigation": error_mitigation}
    ionq_json = qiskit_to_ionq(qc, simulator_backend, passed_args=args)
    actual = json.loads(ionq_json)
    actual_error_mitigation = actual.pop("error_mitigation")

    assert actual_error_mitigation == expected<|MERGE_RESOLUTION|>--- conflicted
+++ resolved
@@ -205,8 +205,6 @@
     assert actual_output_map == expected_output_map
     assert actual == expected_rest_of_payload
 
-<<<<<<< HEAD
-=======
 
 def test_circuit_transpile(simulator_backend):
     """Test a full circuit on a native backend via transpilation
@@ -226,7 +224,6 @@
     assert "Unable to translate the operations in the circuit" in exc_info.value.message
 
 
->>>>>>> 500540a2
 def test_circuit_incorrect(simulator_backend):
     """Test a full circuit on a native backend
 
