--- conflicted
+++ resolved
@@ -139,17 +139,10 @@
 
         return numpy.array(
             [
-<<<<<<< HEAD
-                [diag, 0, 0, sin * -1j * numpy.exp(-1j * 2 * math.pi * (phi0 + phi1))],
-                [0, diag, sin * -1j * numpy.exp(-1j * 2 * math.pi * (phi0 - phi1)), 0],
-                [0, sin * -1j * numpy.exp(1j * 2 * math.pi * (phi0 - phi1)), diag, 0],
-                [sin * -1j * numpy.exp(1j * 2 * math.pi * (phi0 + phi1)), 0, 0, diag],
-=======
                 [diag, 0, 0, sin * -1j * cmath.exp(-1j * 2 * math.pi * (phi0 + phi1))],
                 [0, diag, sin * -1j * cmath.exp(1j * 2 * math.pi * (phi0 - phi1)), 0],
                 [0, sin * -1j * cmath.exp(-1j * 2 * math.pi * (phi0 - phi1)), diag, 0],
                 [sin * -1j * cmath.exp(1j * 2 * math.pi * (phi0 + phi1)), 0, 0, diag],
->>>>>>> 69b16273
             ],
             dtype=dtype,
         )
