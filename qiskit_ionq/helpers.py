# -*- coding: utf-8 -*-
# This code is part of Qiskit.
#
# (C) Copyright IBM 2017, 2018.
#
# This code is licensed under the Apache License, Version 2.0. You may
# obtain a copy of this license in the LICENSE.txt file in the root directory
# of this source tree or at http://www.apache.org/licenses/LICENSE-2.0.
#
# Any modifications or derivative works of this code must retain this
# copyright notice, and modified files need to carry a notice indicating
# that they have been altered from the originals.

# Copyright 2020 IonQ, Inc. (www.ionq.com)
#
# Licensed under the Apache License, Version 2.0 (the "License");
# you may not use this file except in compliance with the License.
# You may obtain a copy of the License at
#
#   http://www.apache.org/licenses/LICENSE-2.0
#
# Unless required by applicable law or agreed to in writing, software
# distributed under the License is distributed on an "AS IS" BASIS,
# WITHOUT WARRANTIES OR CONDITIONS OF ANY KIND, either express or implied.
# See the License for the specific language governing permissions and
# limitations under the License.

"""
Helper methods for mapping Qiskit classes
to IonQ REST API compatible values.
"""

import json
import gzip
import base64

from qiskit.circuit import controlledgate as q_cgates
from qiskit.circuit.library import standard_gates as q_gates
from qiskit.qobj import QasmQobj
from qiskit.assembler import disassemble

from . import exceptions

# the qiskit gates that the IonQ backend can serialize to our IR
# not the actual hardware basis gates for the system — we do our own transpilation pass.
# also not an exact/complete list of the gates IonQ's backend takes by name — please refer to IonQ docs for that.
ionq_basis_gates = [
    "ccx",
    "ch",
    "cnot",
    "cp",
    "crx",
    "cry",
    "crz",
    "csx",
    "cx",
    "cy",
    "cz",
    "fredkin",
    "h",
    "i",
    "id",
    "mcp",
    "mcphase",
    "mct",
    "mcx",
    "mcx_gray",
    "measure",
    "p",
    "rx",
    "rxx",
    "ry",
    "ryy",
    "rz",
    "rzz",
    "s",
    "sdg",
    "swap",
    "sx",
    "sxdg",
    "t",
    "tdg",
    "toffoli",
    "x",
    "y",
    "z",
]

ionq_api_aliases = {
    q_gates.p.CPhaseGate: "cz",
    q_gates.sx.CSXGate: "cv",
    q_gates.p.MCPhaseGate: "cz",
    q_gates.x.CCXGate: "cx",  # just one C for all mcx
    q_gates.x.C3XGate: "cx",  # just one C for all mcx
    q_gates.x.C4XGate: "cx",  # just one C for all mcx
    q_gates.x.MCXGate: "cx",  # just one C for all mcx
    q_gates.x.MCXGrayCode: "cx",  # just one C for all mcx
    q_gates.t.TdgGate: "ti",
    q_gates.p.PhaseGate: "z",
    q_gates.RXXGate: "xx",
    q_gates.RYYGate: "yy",
    q_gates.RZZGate: "zz",
    q_gates.s.SdgGate: "si",
    q_gates.sx.SXGate: "v",
    q_gates.sx.SXdgGate: "vi",
}

multi_target_uncontrolled_gates = (
    q_gates.SwapGate,
    q_gates.RXXGate,
    q_gates.RYYGate,
    q_gates.RZZGate,
)


def qiskit_circ_to_ionq_circ(input_circuit):
    """Build a circuit in IonQ's instruction format from qiskit instructions.

    .. ATTENTION:: This function ignores the following compiler directives:
       * ``barrier``

    Parameters:
        circ (:class:`QuantumCircuit <qiskit.circuit.QuantumCircuit>`): A quantum circuit.

    Raises:
        IonQGateError: If an unsupported instruction is supplied.

    Returns:
        list[dict]: A list of instructions in a converted dict format.
        int: The number of measurements.
        dict: The measurement map from qubit number to classical bit number.
    """
    compiler_directives = ["barrier"]
    output_circuit = []
    num_meas = 0
    meas_map = [None] * len(input_circuit.clbits)
    for instruction, qargs, cargs in input_circuit.data:
        # Don't process compiler directives.
        instruction_name = instruction.name
        if instruction_name in compiler_directives:
            continue

        # Don't process measurement instructions.
        if instruction_name == "measure":
            meas_map[input_circuit.clbits.index(cargs[0])] = input_circuit.qubits.index(qargs[0])
            num_meas += 1
            continue

        # serialized identity gate is a no-op
        if isinstance(instruction, q_gates.i.IGate):
            continue

        # Raise out for instructions we don't support.
        if instruction_name not in ionq_basis_gates:
            raise exceptions.IonQGateError(instruction_name)

        # Process the instruction and convert.
        rotation = {}
        if len(instruction.params) > 0:
            # The float is here to cast Qiskit ParameterExpressions to numbers
            rotation = {"rotation": float(instruction.params[0])}

        # Default conversion is simple, just gate & target.
        converted = {"gate": instruction_name, "targets": [input_circuit.qubits.index(qargs[0])]}
        # re-alias certain names
        if instruction.__class__ in ionq_api_aliases:
            new_name = ionq_api_aliases.get(instruction.__class__)
            converted["gate"] = new_name
            instruction_name = new_name

        # Make sure uncontrolled multi-targets use all qargs.
        if isinstance(instruction, multi_target_uncontrolled_gates):
            converted["targets"] = [
                input_circuit.qubits.index(qargs[0]),
                input_circuit.qubits.index(qargs[1]),
            ]

        # If this is a controlled gate, make sure to set control qubits.
        if isinstance(instruction, q_cgates.ControlledGate):
            gate = instruction_name[1:]  # trim the leading c
            controls = [input_circuit.qubits.index(qargs[0])]
            targets = [input_circuit.qubits.index(qargs[1])]
            # If this is a multi-control, use more than one qubit.
            if instruction.num_ctrl_qubits > 1:
                controls = [
                    input_circuit.qubits.index(qargs[i]) for i in range(instruction.num_ctrl_qubits)
                ]
                targets = [input_circuit.qubits.index(qargs[instruction.num_ctrl_qubits])]
            if gate == "swap":
                # If this is a cswap, we have two targets:
                targets = [
                    input_circuit.qubits.index(qargs[-2]),
                    input_circuit.qubits.index(qargs[-1]),
                ]

            # Update converted gate values.
            converted.update(
                {"gate": gate, "controls": controls, "targets": targets,}
            )

        # if there's a valid instruction after a measurement,
        if num_meas > 0:
            # see if any of the involved qubits have been measured,
            # and raise if so — no mid-circuit measurement!
            controls_and_targets = converted.get("targets", []) + converted.get("controls", [])
            if any(i in meas_map for i in controls_and_targets):
                raise exceptions.IonQMidCircuitMeasurementError(
                    input_circuit.qubits.index(qargs[0]), instruction_name
                )

        output_circuit.append({**converted, **rotation})

    return output_circuit, num_meas, meas_map


def get_register_sizes_and_labels(registers):
    sizes = []
    labels = []

    for register in registers:
        for index, _ in enumerate(register):
            # we actually don't need to know anything about the bit itself, just its position
            size = [register.name, register.size]
            label = [register.name, index]

            if size not in sizes:
                sizes.append(size)

            labels.append(label)

    return sizes, labels


# slightly goofy workaround to account for the fact that IonQ's "arbitrary" metadata field
# only takes string KV pairs with value max length 400
# so we try and pack it down into a more-compressed string format
# and raise if it's still too long
# TODO: make this behavior a little nicer (dict metadata) on IonQ side; fix here when we do
def compress_dict_to_metadata_string(metadata_dict):
    """Convert a dict to a compact string format (dumped, gzipped, base64 encoded) for storing in IonQ API metadata

    Parameters:
        metadata_dict: a dict with metadata relevant to building the results object on a returned job.

    Returns:
        str: encoded string
    """
    serialized = json.dumps(metadata_dict)
    compressed = gzip.compress(serialized.encode("utf-8"))
    encoded = base64.b64encode(compressed)
    encoded_string = encoded.decode()
    encoded_string_length = len(encoded_string)
    if encoded_string_length > 400:  # 400 char is an IonQ API limitation
        raise exceptions.IonQMetadataStringError(encoded_string_length)
    return encoded_string


def decompress_metadata_string_to_dict(input_string):
    """Convert compact string format (dumped, gzipped, base64 encoded) from IonQ API metadata back into a dict
    relevant to building the results object on a returned job.

    Parameters:
        input_string: compressed string format of metadata dict

    Returns:
        dict: decompressed metadata dict
    """
    if input_string is None:
        return None
    encoded = input_string.encode()
    decoded = base64.b64decode(encoded)
    decompressed = gzip.decompress(decoded)
    return json.loads(decompressed)


def qiskit_to_ionq(circuit, backend_name, passed_args=None):
    """Convert a Qiskit circuit to a IonQ compatible dict.

    Parameters:
        circuit (:class:`qiskit.circuit.QuantumCircuit`): A Qiskit quantum circuit.
        backend_name (str): Backend name.
        passed_args (dict): Dictionary containing additional passed arguments, eg. shots.

    Returns:
        dict: A dict with IonQ API compatible values.
    """
    passed_args = passed_args or {}
    ionq_circ, _, meas_map = qiskit_circ_to_ionq_circ(circuit)
<<<<<<< HEAD
    creg_sizes, clbit_labels = get_register_sizes_and_labels(circuit.clbits)
    qreg_sizes, qubit_labels = get_register_sizes_and_labels(circuit.qubits)
=======
    creg_sizes, clbit_labels = get_register_sizes_and_labels(circuit.cregs)
    qreg_sizes, qubit_labels = get_register_sizes_and_labels(circuit.qregs)
>>>>>>> 0422eaf4
    qiskit_header = compress_dict_to_metadata_string(
        {
            "memory_slots": circuit.num_clbits,  # int
            "global_phase": circuit.global_phase,  # float
            "n_qubits": circuit.num_qubits,  # int
            "name": circuit.name,  # str
            "creg_sizes": creg_sizes,  # list of [str, int] tuples cardinality memory_slots
            "clbit_labels": clbit_labels,  # list of [str, int] tuples cardinality memory_slots
            "qreg_sizes": qreg_sizes,  # list of [str, int] tuples cardinality num_qubits
            "qubit_labels": qubit_labels,  # list of [str, int] tuples cardinality num_qubits
        }
    )

    ionq_json = {
        "lang": "json",
        "target": backend_name[5:],
        "shots": passed_args["shots"],
        "body": {"qubits": circuit.num_qubits, "circuit": ionq_circ,},
        "registers": {"meas_mapped": meas_map},
        # store a couple of things we'll need later for result formatting
<<<<<<< HEAD
        "metadata": {
            "shots": passed_args.get("shots"),
            "sampler_seed": passed_args.get("sampler_seed"),
            "qiskit_header": qiskit_header,
        },
=======
        "metadata": {"shots": str(passed_args["shots"]), "qiskit_header": qiskit_header,},
>>>>>>> 0422eaf4
    }
    return json.dumps(ionq_json)


__all__ = [
    "qiskit_to_ionq",
    "qiskit_circ_to_ionq_circ",
    "compress_dict_to_metadata_string",
    "decompress_metadata_string_to_dict",
]<|MERGE_RESOLUTION|>--- conflicted
+++ resolved
@@ -286,13 +286,8 @@
     """
     passed_args = passed_args or {}
     ionq_circ, _, meas_map = qiskit_circ_to_ionq_circ(circuit)
-<<<<<<< HEAD
-    creg_sizes, clbit_labels = get_register_sizes_and_labels(circuit.clbits)
-    qreg_sizes, qubit_labels = get_register_sizes_and_labels(circuit.qubits)
-=======
     creg_sizes, clbit_labels = get_register_sizes_and_labels(circuit.cregs)
     qreg_sizes, qubit_labels = get_register_sizes_and_labels(circuit.qregs)
->>>>>>> 0422eaf4
     qiskit_header = compress_dict_to_metadata_string(
         {
             "memory_slots": circuit.num_clbits,  # int
@@ -313,15 +308,11 @@
         "body": {"qubits": circuit.num_qubits, "circuit": ionq_circ,},
         "registers": {"meas_mapped": meas_map},
         # store a couple of things we'll need later for result formatting
-<<<<<<< HEAD
         "metadata": {
             "shots": passed_args.get("shots"),
             "sampler_seed": passed_args.get("sampler_seed"),
             "qiskit_header": qiskit_header,
         },
-=======
-        "metadata": {"shots": str(passed_args["shots"]), "qiskit_header": qiskit_header,},
->>>>>>> 0422eaf4
     }
     return json.dumps(ionq_json)
 
