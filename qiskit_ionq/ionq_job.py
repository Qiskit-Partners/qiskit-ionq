# This code is part of Qiskit.
#
# (C) Copyright IBM 2017, 2018.
#
# This code is licensed under the Apache License, Version 2.0. You may
# obtain a copy of this license in the LICENSE.txt file in the root directory
# of this source tree or at http://www.apache.org/licenses/LICENSE-2.0.
#
# Any modifications or derivative works of this code must retain this
# copyright notice, and modified files need to carry a notice indicating
# that they have been altered from the originals.

# Copyright 2020 IonQ, Inc. (www.ionq.com)
#
# Licensed under the Apache License, Version 2.0 (the "License");
# you may not use this file except in compliance with the License.
# You may obtain a copy of the License at
#
#   http://www.apache.org/licenses/LICENSE-2.0
#
# Unless required by applicable law or agreed to in writing, software
# distributed under the License is distributed on an "AS IS" BASIS,
# WITHOUT WARRANTIES OR CONDITIONS OF ANY KIND, either express or implied.
# See the License for the specific language governing permissions and
# limitations under the License.

"""IonQ's Job implementation.

.. NOTE::
   IonQ job status names are slightly different than those of the standard
   :class:`JobStatus <qiskit.providers.JobStatus>` enum values.

   As such, the :meth:`IonQJob.status` method on the IonQJob class attempts to
   perform a mapping between these status values for compatibility with
   :class:`BaseJob <qiskit.providers.BaseJob>`.
"""

from __future__ import annotations

import warnings
from typing import TYPE_CHECKING
import numpy as np

from qiskit import QuantumCircuit
from qiskit.providers import JobV1, jobstatus
from qiskit.providers.exceptions import JobTimeoutError
from .ionq_result import IonQResult as Result
from .helpers import decompress_metadata_string

from . import constants, exceptions

if TYPE_CHECKING:
    from . import ionq_backend
    from . import ionq_client


def map_output(data, clbits, num_qubits):
    """Map histogram according to measured bits"""

    if not clbits:
        return {}

    mapped_output = {}

    def get_bitvalue(bitstring, bit):
        if bit is not None and 0 <= bit < len(bitstring):
            return bitstring[bit]
        return "0"

    for value, probability in data.items():
        bitstring = bin(int(value))[2:].rjust(num_qubits, "0")[::-1]

        outvalue = int(
            "".join([get_bitvalue(bitstring, bit) for bit in clbits])[::-1], 2
        )

        mapped_output[outvalue] = mapped_output.get(outvalue, 0) + probability

    return mapped_output


def _build_counts(
    data, num_qubits, clbits, shots, use_sampler=False, sampler_seed=None
):
    """Map IonQ's ``counts`` onto qiskit's ``counts`` model.

    .. NOTE:: For simulator jobs, this method builds counts using a randomly
        generated sampling of the probabilities returned from the API. Because
        this is a random process, rebuilding the results object (by e.g.
        restarting the kernel and getting the job again) without providing a
        sampler_seed in the run method may result in slightly different counts.

    Args:
        data (dict): histogram as returned by the API.
        num_qubits (int): number of qubits
        clbits (List[int]): array of classical bits for measurements
        shots (int): number of shots
        use_sampler (bool): for counts generation, whether to use
            simple shots * probabilities (for qpu) or a sampler (for simulator)
        sampler_seed (int): ability to provide a seed for the randomness in the
            sampler for repeatable results. passed as
            `np.random.RandomState(seed)`. If none, `np.random` is used

    Returns:
        tuple(dict[str, float], dict[str, float]): A tuple (counts, probabilities),
            respectively a dict of qiskit compatible ``counts`` and a dict of
            the job's probabilities as a``Counts`` object, mostly relevant for
            simulator work.

    Raises:
        IonQJobError: In the event that ``result`` has missing or invalid job
            properties.
    """
    # Short circuit when we don't have all the information we need.
    if not data:
        raise exceptions.IonQJobError("Cannot remap counts without data!")

    # Grab the mapped output from response.
    output_probs = map_output(data, clbits, num_qubits)

    sampled = {}
    if use_sampler:
        rand = np.random.RandomState(sampler_seed)
        outcomes, weights = zip(*output_probs.items())
        weights = np.array(weights, dtype=float)
        # just in case the sum isn't exactly 1 — sometimes the API returns
        #  e.g. 0.499999 due to floating point error
        weights /= weights.sum()
        sample_counts = np.bincount(
            rand.choice(len(outcomes), shots, p=weights), minlength=len(outcomes)
        )
        sampled = dict(zip(outcomes, sample_counts))

    # Build counts and probabilities
    counts = {}
    probabilities = {}
    for key, val in output_probs.items():
        bits = bin(int(key))[2:].rjust(num_qubits, "0")
        hex_bits = hex(int(bits, 2))
        count = sampled[key] if use_sampler else round(val * shots)
        if count > 0:  # Check to ensure only non-zero counts are added
            counts[hex_bits] = count
            probabilities[hex_bits] = val

    return counts, probabilities


class IonQJob(JobV1):
    """Representation of a Job that will run on an IonQ backend.

    It is not recommended to create Job instances directly, but rather use the
    :meth:`run <IonQBackend.run>` and :meth:`retrieve_job <IonQBackend.retrieve_job>`
    methods on sub-class instances of IonQBackend to create and retrieve jobs
    (both methods return a job instance).

    Attributes:
        circuit(:mod:`QuantumCircuit <qiskit.QuantumCircuit>`): A possibly ``None``
            Qiskit quantum circuit.
        _result(:class:`Result <qiskit.result.Result>`):
            The actual Qiskit Result of this job when done.
    """

    def __init__(
        self,
<<<<<<< HEAD
        backend,
        job_id: str,
        client=None,
        circuit=None,
        passed_args=None,
=======
        backend: ionq_backend.IonQBackend,
        job_id: str,
        client: ionq_client.IonQClient | None = None,
        circuit: QuantumCircuit | None = None,
        passed_args: dict | None = None,
>>>>>>> 01604518
    ):
        super().__init__(backend, job_id)
        self._client = client or backend.client
        self._result = None
        self._status = None
        self._execution_time = None
        self._metadata = {}

        if passed_args is not None:
            self.extra_query_params = passed_args.pop("extra_query_params", {})
            self.extra_metadata = passed_args.pop("extra_metadata", {})
            self._passed_args = passed_args
        else:
            self.extra_query_params = {}
            self.extra_metadata = {}
            self._passed_args = {"shots": 1024, "sampler_seed": None}

        # Handle both single and list of circuits
        if circuit is not None:
            self.circuit = circuit
            self._status = jobstatus.JobStatus.INITIALIZING
        else:  # retrieve existing job
            self.circuit = None
            self._status = jobstatus.JobStatus.INITIALIZING
            self._job_id = job_id
            self.status()

    def cancel(self) -> None:
        """Cancel this job."""
        self._client.cancel_job(self._job_id)

    def submit(self) -> None:
        """Submit a job to the IonQ API.

        Raises:
            IonQJobError: If this instance's :attr:`qobj` was `None`.
        """
        if self.circuit is None:
            raise exceptions.IonQJobError(
                "Cannot submit a job without a circuit. "
                "Please create a job with a circuit and try again."
            )

        response = self._client.submit_job(job=self)
        self._job_id = response["id"]

    def get_counts(self, circuit: QuantumCircuit | None = None) -> dict:
        """Return the counts for the job.

        .. ATTENTION::

            Result counts for jobs processed by
            :class:`IonQSimulatorBackend <qiskit_ionq.ionq_backend.IonQSimulatorBackend>`
            are returned from the API as probabilities, and are converted to counts via
            simple statistical sampling that occurs on the cient side.

            To obtain the true probabilities, use the get_probabilties() method instead.

        Args:
            circuit (str or QuantumCircuit or int or None): Optional.
                The index of the experiment.

        Returns:
            dict: A dictionary of counts.
        """
        return self.result().get_counts(circuit)

    def get_probabilities(self, circuit=None):  # pylint: disable=unused-argument
        """
        Return the probabilities for the job.

        This is effectively a pass-through to
            :meth:`get_probabilities <qiskit_ionq.ionq_result.IonQResult.get_probabilities>`

        Args:
            circuit (str or QuantumCircuit or int or None): Optional.

        Returns:
            tuple(dict[str, float], dict[str, float]): A tuple counts, probabilities.
        """
        return self.result().get_probabilities()

    def result(self, sharpen: bool = None, extra_query_params: dict = None, **kwargs):
        """Retrieve job result data.

        .. NOTE::
            :attr:`_result` is populated by :meth:`status`, when the job
            status has reached a "final" state.

        This method calls the
        :meth:`wait_for_final_state <qiskit.providers.BaseJob.wait_for_final_state>`
        method to poll for a completed job.

        Raises:
            IonQJobTimeoutError: If after the default wait period in
                :meth:`wait_for_final_state <qiskit.providers.BaseJob.wait_for_final_state>`
                elapses and the job has not reached a "final" state.
            IonQJobError: If the job has reached a final state but
                the job itself was never converted to a
                :class:`Result <qiskit.result.Result>`.

        Returns:
            Result: A Qiskit :class:`Result <qiskit.result.Result>` representation of this job.
        """
        # TODO: cache results by sharpen

        if sharpen is not None and not isinstance(sharpen, bool):
            warnings.warn("Invalid sharpen type")

        # Wait for the job to complete.
        try:
            self.wait_for_final_state(**kwargs)
        except JobTimeoutError as ex:
            raise exceptions.IonQJobTimeoutError(
                "Timed out waiting for job to complete."
            ) from ex

        if self._status is jobstatus.JobStatus.DONE:
            response = self._client.get_results(
                job_id=self._job_id,
                sharpen=sharpen,
                extra_query_params=extra_query_params,
            )
            self._result = self._format_result(response)

        return self._result

    def status(self, detailed: bool = False) -> jobstatus.JobStatus | dict:
        """Retrieve the status of a job

        Args:
            detailed (bool): If True, returns a detailed status of children.

        Returns:
            JobStatus or dict: An enum value from Qiskit's
                :class:`JobStatus <qiskit.providers.JobStatus>` if detailed is False.
                A dictionary containing the detailed status of the children if detailed is True.

        Raises:
            IonQJobError: If the IonQ job status was unknown or otherwise
                unmappable to a qiskit job status.
            IonQJobFailureError: If the job fails
            IonQJobStateError: If the job was cancelled
        """
        # Return early if we have no job id yet.
        if self._job_id is None:
            return self._status

        # Return early if the job is already done.
        if self._status in jobstatus.JOB_FINAL_STATES:
            if detailed:
                return self._children_status()
            return self._status

        # Otherwise, look up a status enum from the response.
        response = self._client.retrieve_job(self._job_id)
        api_response_status = response.get("status")
        try:
            status_enum = constants.APIJobStatus(api_response_status)
        except ValueError as ex:
            raise exceptions.IonQJobError(
                f"Unknown job status {api_response_status}"
            ) from ex

        # Map it to a qiskit JobStatus key
        try:
            status_enum = constants.JobStatusMap[status_enum.name]
        except ValueError as ex:
            raise exceptions.IonQJobError(
                f"Job status {status_enum} has no qiskit status mapping!"
            ) from ex

        # Get a qiskit status enum.
        try:
            self._status = jobstatus.JobStatus[status_enum.value]
        except KeyError as ex:
            raise exceptions.IonQJobError(
                f"Qiskit has no JobStatus named '{status_enum}'"
            ) from ex

        if self._status in jobstatus.JOB_FINAL_STATES:
            self._save_metadata(response)

        if self._status == jobstatus.JobStatus.DONE:
            self._num_circuits = response.get("circuits", 1)
            self._children = response.get("children", [])
            self._num_qubits = response.get("qubits", 0)
            default_map = list(range(self._num_qubits))
            self._clbits = (
                [
                    self._client.retrieve_job(job_id)
                    .get("registers", {})
                    .get("meas_mapped", default_map)
                    for job_id in self._children
                ]
                if self._children
                else [response.get("registers", {}).get("meas_mapped", default_map)]
            )
            self._execution_time = response.get("execution_time") / 1000

        if self._status == jobstatus.JobStatus.ERROR:
            failure = response.get("failure") or {}
            failure_type = failure.get("code", "")
            failure_message = failure.get("error", "")
            error_message = (
                f"Unable to retreive result for job {self.job_id()}. "
                f'Failure from IonQ API "{failure_type}: {failure_message}"'
            )
            raise exceptions.IonQJobFailureError(error_message)

        if self._status == jobstatus.JobStatus.CANCELLED:
            error_message = (
                f'Unable to retreive result for job {self.job_id()}. Job was cancelled"'
            )
            raise exceptions.IonQJobStateError(error_message)

        if "warning" in response and "messages" in response["warning"]:
            for warning in response["warning"]["messages"]:
                warnings.warn(warning)

        if detailed:
            return self._children_status()

        return self._status

    def _children_status(self):
        """Retrieve the status of the children

        Raises:
            IonQJobError: If the IonQ job status was unknown or otherwise
                unmappable to a qiskit job status.
            IonQJobFailureError: If the job fails
            IonQJobStateError: If the job was cancelled

        Returns:
            dict: A dictionary containing the detailed status of the children.
        """
        response = self._client.retrieve_job(self._job_id)
        child_ids = response.get("children", [])
        child_statuses = []

        for child_id in child_ids:
            response = self._client.retrieve_job(child_id)
            api_response_status = response.get("status")

            # Map API status to JobStatus enum
            try:
                status_enum = constants.APIJobStatus(api_response_status)
            except ValueError as ex:
                raise exceptions.IonQJobError(
                    f"Unknown job status {api_response_status}"
                ) from ex

            try:
                status_enum = constants.JobStatusMap[status_enum.name]
            except ValueError as ex:
                raise exceptions.IonQJobError(
                    f"Job status {status_enum} has no qiskit status mapping!"
                ) from ex

            try:
                qiskit_status = jobstatus.JobStatus[status_enum.value]
            except KeyError as ex:
                raise exceptions.IonQJobError(
                    f"Qiskit has no JobStatus named '{status_enum}'"
                ) from ex

            child_statuses.append(qiskit_status)

        total = len(child_statuses)
        completed = child_statuses.count(jobstatus.JobStatus.DONE)
        failed = child_statuses.count(jobstatus.JobStatus.ERROR)
        percentage_complete = completed / total if total else 0

        status_summary = {
            "total": total,
            "completed": completed,
            "failed": failed,
            "percentage_complete": percentage_complete,
            "statuses": child_statuses,
        }

        return status_summary

    def _format_result(self, data):
        """Translate IonQ's result format into a qiskit Result instance.

        TODO: If result is (failure, cancelled), this method may fail.

        Args:
            result (dict): A JSON body response from a REST API call.

        Returns:
            Result: A Qiskit :class:`Result <qiskit.result.Result>` representation of this job.

        Raises:
            IonQJobFailureError: If the remote job has an error status.
            IonQJobStateError: If the job was cancelled before this method fetches it.
        """

        # Different backends can have differing result data:
        backend = self.backend()
        backend_name = backend.name()
        backend_version = backend.configuration().backend_version
        is_ideal_simulator = (
            backend_name == "ionq_simulator" and backend.options.noise_model == "ideal"
        )

        # Format the inner result payload.
        success = self._status == jobstatus.JobStatus.DONE
        metadata = self._metadata.get("metadata", {})
        sampler_seed = (
            int(metadata.get("sampler_seed", ""))
            if metadata.get("sampler_seed", "").isdigit()
            else None
        )
        qiskit_header = decompress_metadata_string(metadata.get("qiskit_header", None))
        if not isinstance(qiskit_header, list):
            qiskit_header = [qiskit_header]
        shots = (
            int(metadata.get("shots", 1024))
            if str(metadata.get("shots", "1024")).isdigit()
            else 1024
        )
        job_result = [
            {
                "data": {},
                "shots": shots,
                "header": qiskit_header[i] or {},
                "success": success,
            }
            for i in range(self._num_circuits)
        ]
        if self._status == jobstatus.JobStatus.DONE:
            # to handle ionq returning different data structures for single and multiple circuits
            if self._num_circuits > 1:
                data = list(data.values())
            else:
                data = [data]
            for i in range(self._num_circuits):
                (counts, probabilities) = _build_counts(
                    data[i],
                    qiskit_header[i].get("n_qubits", self._num_qubits),
                    self._clbits[i],
                    shots,
                    use_sampler=is_ideal_simulator,
                    sampler_seed=sampler_seed,
                )
                job_result[i]["data"] = {
                    "counts": counts,
                    "probabilities": probabilities,
                    # Qiskit/experiments relies on this being present in this location in the
                    # ExperimentData class.
                    "metadata": qiskit_header[i] or {},
                }

        # Create a qiskit result to express the IonQ job result data.
        backend = self.backend()
        return Result.from_dict(
            {
                "results": job_result,
                "job_id": self.job_id(),
                "backend_name": backend_name,
                "backend_version": backend_version,
                "qobj_id": metadata.get("qobj_id"),
                "success": success,
                "time_taken": self._execution_time,
            }
        )

    def _save_metadata(self, response):
        """Save metadata from the response to the job instance.

        Args:
            response (dict): A JSON body response from a REST API call.
        """
        self._metadata.update(response)


__all__ = ["IonQJob"]<|MERGE_RESOLUTION|>--- conflicted
+++ resolved
@@ -162,19 +162,11 @@
 
     def __init__(
         self,
-<<<<<<< HEAD
-        backend,
-        job_id: str,
-        client=None,
-        circuit=None,
-        passed_args=None,
-=======
         backend: ionq_backend.IonQBackend,
         job_id: str,
         client: ionq_client.IonQClient | None = None,
         circuit: QuantumCircuit | None = None,
         passed_args: dict | None = None,
->>>>>>> 01604518
     ):
         super().__init__(backend, job_id)
         self._client = client or backend.client
