--- conflicted
+++ resolved
@@ -64,13 +64,9 @@
     for value, probability in data.items():
         bitstring = bin(int(value))[2:].rjust(num_qubits, "0")[::-1]
 
-<<<<<<< HEAD
         bitvalue = int(
             "".join([get_bitvalue(bitstring, bit) for bit in clbits])[::-1], 2
         )
-=======
-        outvalue = int(''.join([get_bitvalue(bitstring, bit) for bit in clbits])[::-1], 2)
->>>>>>> bfccd552
 
         mapped_output[outvalue] = mapped_output.get(outvalue, 0) + probability
 
