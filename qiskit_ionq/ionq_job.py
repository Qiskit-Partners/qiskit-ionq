# This code is part of Qiskit.
#
# (C) Copyright IBM 2017, 2018.
#
# This code is licensed under the Apache License, Version 2.0. You may
# obtain a copy of this license in the LICENSE.txt file in the root directory
# of this source tree or at http://www.apache.org/licenses/LICENSE-2.0.
#
# Any modifications or derivative works of this code must retain this
# copyright notice, and modified files need to carry a notice indicating
# that they have been altered from the originals.

# Copyright 2020 IonQ, Inc. (www.ionq.com)
#
# Licensed under the Apache License, Version 2.0 (the "License");
# you may not use this file except in compliance with the License.
# You may obtain a copy of the License at
#
#   http://www.apache.org/licenses/LICENSE-2.0
#
# Unless required by applicable law or agreed to in writing, software
# distributed under the License is distributed on an "AS IS" BASIS,
# WITHOUT WARRANTIES OR CONDITIONS OF ANY KIND, either express or implied.
# See the License for the specific language governing permissions and
# limitations under the License.

"""IonQ's Job implementation.

.. NOTE::
   IonQ job status names are slightly different than those of the standard
   :class:`JobStatus <qiskit.providers.JobStatus>` enum values.

   As such, the :meth:`IonQJob.status` method on the IonQJob class attempts to
   perform a mapping between these status values for compatibility with
   :class:`BaseJob <qiskit.providers.BaseJob>`.
"""

from __future__ import annotations

import warnings
<<<<<<< HEAD
from typing import TYPE_CHECKING, Optional
=======
from typing import Any, Union, TYPE_CHECKING
>>>>>>> 16616523
import numpy as np

from qiskit import QuantumCircuit
from qiskit.providers import JobV1, jobstatus
from qiskit.providers.exceptions import JobTimeoutError
from .ionq_result import IonQResult as Result
from .helpers import decompress_metadata_string

from . import constants, exceptions

if TYPE_CHECKING:
    from . import ionq_backend
    from . import ionq_client


def map_output(data, clbits, num_qubits):
    """Map histogram according to measured bits"""

    if not clbits:
        return {}

    mapped_output = {}

    def get_bitvalue(bitstring, bit):
        if bit is not None and 0 <= bit < len(bitstring):
            return bitstring[bit]
        return "0"

    for value, probability in data.items():
        bitstring = bin(int(value))[2:].rjust(num_qubits, "0")[::-1]

        outvalue = int(
            "".join([get_bitvalue(bitstring, bit) for bit in clbits])[::-1], 2
        )

        mapped_output[outvalue] = mapped_output.get(outvalue, 0) + probability

    return mapped_output


def _build_counts(
    data, num_qubits, clbits, shots, use_sampler=False, sampler_seed=None
):
    """Map IonQ's ``counts`` onto qiskit's ``counts`` model.

    .. NOTE:: For simulator jobs, this method builds counts using a randomly
        generated sampling of the probabilities returned from the API. Because
        this is a random process, rebuilding the results object (by e.g.
        restarting the kernel and getting the job again) without providing a
        sampler_seed in the run method may result in slightly different counts.

    Args:
        data (dict): histogram as returned by the API.
        num_qubits (int): number of qubits
        clbits (List[int]): array of classical bits for measurements
        shots (int): number of shots
        use_sampler (bool): for counts generation, whether to use
            simple shots * probabilities (for qpu) or a sampler (for simulator)
        sampler_seed (int): ability to provide a seed for the randomness in the
            sampler for repeatable results. passed as
            `np.random.RandomState(seed)`. If none, `np.random` is used

    Returns:
        tuple(dict[str, float], dict[str, float]): A tuple (counts, probabilities),
            respectively a dict of qiskit compatible ``counts`` and a dict of
            the job's probabilities as a``Counts`` object, mostly relevant for
            simulator work.

    Raises:
        IonQJobError: In the event that ``result`` has missing or invalid job
            properties.
    """
    # Short circuit when we don't have all the information we need.
    if not data:
        raise exceptions.IonQJobError("Cannot remap counts without data!")

    # Grab the mapped output from response.
    output_probs = map_output(data, clbits, num_qubits)

    sampled = {}
    if use_sampler:
        rand = np.random.RandomState(sampler_seed)
        outcomes, weights = zip(*output_probs.items())
        weights = np.array(weights, dtype=float)
        # just in case the sum isn't exactly 1 — sometimes the API returns
        #  e.g. 0.499999 due to floating point error
        weights /= weights.sum()
        sample_counts = np.bincount(
            rand.choice(len(outcomes), shots, p=weights), minlength=len(outcomes)
        )
        sampled = dict(zip(outcomes, sample_counts))

    # Build counts and probabilities
    counts = {}
    probabilities = {}
    for key, val in output_probs.items():
        bits = bin(int(key))[2:].rjust(num_qubits, "0")
        hex_bits = hex(int(bits, 2))
        count = sampled[key] if use_sampler else round(val * shots)
        if count > 0:  # Check to ensure only non-zero counts are added
            counts[hex_bits] = count
            probabilities[hex_bits] = val

    return counts, probabilities


class IonQJob(JobV1):
    """Representation of a Job that will run on an IonQ backend.

    It is not recommended to create Job instances directly, but rather use the
    :meth:`run <IonQBackend.run>` and :meth:`retrieve_job <IonQBackend.retrieve_job>`
    methods on sub-class instances of IonQBackend to create and retrieve jobs
    (both methods return a job instance).

    Attributes:
        circuit(:mod:`QuantumCircuit <qiskit.QuantumCircuit>`): A possibly ``None``
            Qiskit quantum circuit.
        _result(:class:`Result <qiskit.result.Result>`):
            The actual Qiskit Result of this job when done.
    """

    def __init__(
        self,
        backend: ionq_backend.IonQBackend,
<<<<<<< HEAD
        job_id: str,
        client: Optional[ionq_client.IonQClient] = None,
        circuit: Optional[QuantumCircuit] = None,
        passed_args: Optional[dict] = None,
=======
        job_id: str | None,
        client: ionq_client.IonQClient | None = None,
        circuit: QuantumCircuit | None = None,
        passed_args: dict | None = None,
>>>>>>> 16616523
    ):
        super().__init__(backend, job_id)
        self._client = client or backend.client
        self._result = None
        self._status = None
        self._execution_time = None
        self._metadata: dict[str, Any] = {}

        if passed_args is not None:
            self.extra_query_params = passed_args.pop("extra_query_params", {})
            self.extra_metadata = passed_args.pop("extra_metadata", {})
            self._passed_args = passed_args
        else:
            self.extra_query_params = {}
            self.extra_metadata = {}
            self._passed_args = {"shots": 1024, "sampler_seed": None}

        # Handle both single and list of circuits
        if circuit is not None:
            self.circuit = circuit
            self._status = jobstatus.JobStatus.INITIALIZING
        else:  # retrieve existing job
            self.circuit = None
            self._status = jobstatus.JobStatus.INITIALIZING
            self._job_id = job_id
            self.status()

    def cancel(self) -> None:
        """Cancel this job."""
        assert self._job_id is not None, "Cannot cancel a job without a job_id."
        self._client.cancel_job(self._job_id)

    def submit(self) -> None:
        """Submit a job to the IonQ API.

        Raises:
            IonQJobError: If this instance's :attr:`qobj` was `None`.
        """
        if self.circuit is None:
            raise exceptions.IonQJobError(
                "Cannot submit a job without a circuit. "
                "Please create a job with a circuit and try again."
            )

        response = self._client.submit_job(job=self)
        self._job_id = response["id"]

    def get_counts(self, circuit: Optional[QuantumCircuit] = None) -> dict:
        """Return the counts for the job.

        .. ATTENTION::

            Result counts for jobs processed by
            :class:`IonQSimulatorBackend <qiskit_ionq.ionq_backend.IonQSimulatorBackend>`
            are returned from the API as probabilities, and are converted to counts via
            simple statistical sampling that occurs on the cient side.

            To obtain the true probabilities, use the get_probabilties() method instead.

        Args:
            circuit (str or QuantumCircuit or int or None): Optional.
                The index of the experiment.

        Returns:
            dict: A dictionary of counts.
        """
        return self.result().get_counts(circuit)

    def get_probabilities(self, circuit=None):  # pylint: disable=unused-argument
        """
        Return the probabilities for the job.

        This is effectively a pass-through to
            :meth:`get_probabilities <qiskit_ionq.ionq_result.IonQResult.get_probabilities>`

        Args:
            circuit (str or QuantumCircuit or int or None): Optional.

        Returns:
            tuple(dict[str, float], dict[str, float]): A tuple counts, probabilities.
        """
        return self.result().get_probabilities()

    def result(
        self,
        sharpen: bool | None = None,
        extra_query_params: dict | None = None,
        **kwargs,
    ):
        """Retrieve job result data.

        .. NOTE::
            :attr:`_result` is populated by :meth:`status`, when the job
            status has reached a "final" state.

        This method calls the
        :meth:`wait_for_final_state <qiskit.providers.BaseJob.wait_for_final_state>`
        method to poll for a completed job.

        Raises:
            IonQJobTimeoutError: If after the default wait period in
                :meth:`wait_for_final_state <qiskit.providers.BaseJob.wait_for_final_state>`
                elapses and the job has not reached a "final" state.
            IonQJobError: If the job has reached a final state but
                the job itself was never converted to a
                :class:`Result <qiskit.result.Result>`.

        Returns:
            Result: A Qiskit :class:`Result <qiskit.result.Result>` representation of this job.
        """
        # TODO: cache results by sharpen

        if sharpen is not None and not isinstance(sharpen, bool):
            warnings.warn("Invalid sharpen type")

        # Wait for the job to complete.
        try:
            self.wait_for_final_state(**kwargs)
        except JobTimeoutError as ex:
            raise exceptions.IonQJobTimeoutError(
                "Timed out waiting for job to complete."
            ) from ex

        if self._status is jobstatus.JobStatus.DONE:
            assert self._job_id is not None
            response = self._client.get_results(
                job_id=self._job_id,
                sharpen=sharpen,
                extra_query_params=extra_query_params,
            )
            self._result = self._format_result(response)

        return self._result

    def status(self, detailed: bool = False) -> jobstatus.JobStatus | dict:
        """Retrieve the status of a job

        Args:
            detailed (bool): If True, returns a detailed status of children.

        Returns:
            JobStatus or dict: An enum value from Qiskit's
                :class:`JobStatus <qiskit.providers.JobStatus>` if detailed is False.
                A dictionary containing the detailed status of the children if detailed is True.

        Raises:
            IonQJobError: If the IonQ job status was unknown or otherwise
                unmappable to a qiskit job status.
            IonQJobFailureError: If the job fails
            IonQJobStateError: If the job was cancelled
        """
        # Return early if we have no job id yet.
        if self._job_id is None:
            return self._status

        # Return early if the job is already done.
        if self._status in jobstatus.JOB_FINAL_STATES:
            if detailed:
                return self._children_status()
            return self._status

        # Otherwise, look up a status enum from the response.
        response = self._client.retrieve_job(self._job_id)
        api_response_status = response.get("status")
        status_enum: Union[
            constants.APIJobStatus, constants.JobStatusMap, jobstatus.JobStatus
        ]
        try:
            status_enum = constants.APIJobStatus(api_response_status)
        except ValueError as ex:
            raise exceptions.IonQJobError(
                f"Unknown job status {api_response_status}"
            ) from ex

        # Map it to a qiskit JobStatus key
        try:
            status_enum = constants.JobStatusMap[status_enum.name]
        except ValueError as ex:
            raise exceptions.IonQJobError(
                f"Job status {status_enum} has no qiskit status mapping!"
            ) from ex

        # Get a qiskit status enum.
        try:
            self._status = jobstatus.JobStatus[status_enum.value]
        except KeyError as ex:
            raise exceptions.IonQJobError(
                f"Qiskit has no JobStatus named '{status_enum}'"
            ) from ex

        if self._status in jobstatus.JOB_FINAL_STATES:
            self._save_metadata(response)

        if self._status == jobstatus.JobStatus.DONE:
            self._num_circuits = response.get("circuits", 1)
            self._children = response.get("children", [])
            self._num_qubits = response.get("qubits", 0)
            default_map = list(range(self._num_qubits))
            self._clbits = (
                [
                    self._client.retrieve_job(job_id)
                    .get("registers", {})
                    .get("meas_mapped", default_map)
                    for job_id in self._children
                ]
                if self._children
                else [response.get("registers", {}).get("meas_mapped", default_map)]
            )
            self._execution_time = response["execution_time"] / 1000

        if self._status == jobstatus.JobStatus.ERROR:
            failure = response.get("failure") or {}
            failure_type = failure.get("code", "")
            failure_message = failure.get("error", "")
            error_message = (
                f"Unable to retreive result for job {self.job_id()}. "
                f'Failure from IonQ API "{failure_type}: {failure_message}"'
            )
            raise exceptions.IonQJobFailureError(error_message)

        if self._status == jobstatus.JobStatus.CANCELLED:
            error_message = (
                f'Unable to retreive result for job {self.job_id()}. Job was cancelled"'
            )
            raise exceptions.IonQJobStateError(error_message)

        if "warning" in response and "messages" in response["warning"]:
            for warning in response["warning"]["messages"]:
                warnings.warn(warning)

        if detailed:
            return self._children_status()

        return self._status

    def _children_status(self):
        """Retrieve the status of the children

        Raises:
            IonQJobError: If the IonQ job status was unknown or otherwise
                unmappable to a qiskit job status.
            IonQJobFailureError: If the job fails
            IonQJobStateError: If the job was cancelled

        Returns:
            dict: A dictionary containing the detailed status of the children.
        """
        response = self._client.retrieve_job(self._job_id)
        child_ids = response.get("children", [])
        child_statuses = []

        for child_id in child_ids:
            response = self._client.retrieve_job(child_id)
            api_response_status = response.get("status")

            # Map API status to JobStatus enum
            try:
                status_enum = constants.APIJobStatus(api_response_status)
            except ValueError as ex:
                raise exceptions.IonQJobError(
                    f"Unknown job status {api_response_status}"
                ) from ex

            try:
                status_enum = constants.JobStatusMap[status_enum.name]
            except ValueError as ex:
                raise exceptions.IonQJobError(
                    f"Job status {status_enum} has no qiskit status mapping!"
                ) from ex

            try:
                qiskit_status = jobstatus.JobStatus[status_enum.value]
            except KeyError as ex:
                raise exceptions.IonQJobError(
                    f"Qiskit has no JobStatus named '{status_enum}'"
                ) from ex

            child_statuses.append(qiskit_status)

        total = len(child_statuses)
        completed = child_statuses.count(jobstatus.JobStatus.DONE)
        failed = child_statuses.count(jobstatus.JobStatus.ERROR)
        percentage_complete = completed / total if total else 0

        status_summary = {
            "total": total,
            "completed": completed,
            "failed": failed,
            "percentage_complete": percentage_complete,
            "statuses": child_statuses,
        }

        return status_summary

    def _format_result(self, data):
        """Translate IonQ's result format into a qiskit Result instance.

        TODO: If result is (failure, cancelled), this method may fail.

        Args:
            result (dict): A JSON body response from a REST API call.

        Returns:
            Result: A Qiskit :class:`Result <qiskit.result.Result>` representation of this job.

        Raises:
            IonQJobFailureError: If the remote job has an error status.
            IonQJobStateError: If the job was cancelled before this method fetches it.
        """

        # Different backends can have differing result data:
        backend = self.backend()
        backend_name = backend.name()
        backend_version = backend.configuration().backend_version
        is_ideal_simulator = (
            backend_name == "ionq_simulator" and backend.options.noise_model == "ideal"
        )

        # Format the inner result payload.
        success = self._status == jobstatus.JobStatus.DONE
        metadata = self._metadata.get("metadata", {})
        sampler_seed = (
            int(metadata.get("sampler_seed", ""))
            if metadata.get("sampler_seed", "").isdigit()
            else None
        )
        qiskit_header = decompress_metadata_string(metadata.get("qiskit_header", None))
        if not isinstance(qiskit_header, list):
            qiskit_header = [qiskit_header]
        shots = (
            int(metadata.get("shots", 1024))
            if str(metadata.get("shots", "1024")).isdigit()
            else 1024
        )
        job_result = [
            {
                "data": {},
                "shots": shots,
                "header": qiskit_header[i] or {},
                "success": success,
            }
            for i in range(self._num_circuits)
        ]
        if self._status == jobstatus.JobStatus.DONE:
            # to handle ionq returning different data structures for single and multiple circuits
            if self._num_circuits > 1:
                data = list(data.values())
            else:
                data = [data]
            for i in range(self._num_circuits):
                (counts, probabilities) = _build_counts(
                    data[i],
                    qiskit_header[i].get("n_qubits", self._num_qubits),
                    self._clbits[i],
                    shots,
                    use_sampler=is_ideal_simulator,
                    sampler_seed=sampler_seed,
                )
                job_result[i]["data"] = {
                    "counts": counts,
                    "probabilities": probabilities,
                    # Qiskit/experiments relies on this being present in this location in the
                    # ExperimentData class.
                    "metadata": qiskit_header[i] or {},
                }

        # Create a qiskit result to express the IonQ job result data.
        backend = self.backend()
        return Result.from_dict(
            {
                "results": job_result,
                "job_id": self.job_id(),
                "backend_name": backend_name,
                "backend_version": backend_version,
                "qobj_id": metadata.get("qobj_id"),
                "success": success,
                "time_taken": self._execution_time,
            }
        )

    def _save_metadata(self, response):
        """Save metadata from the response to the job instance.

        Args:
            response (dict): A JSON body response from a REST API call.
        """
        self._metadata.update(response)


__all__ = ["IonQJob"]<|MERGE_RESOLUTION|>--- conflicted
+++ resolved
@@ -38,11 +38,7 @@
 from __future__ import annotations
 
 import warnings
-<<<<<<< HEAD
-from typing import TYPE_CHECKING, Optional
-=======
-from typing import Any, Union, TYPE_CHECKING
->>>>>>> 16616523
+from typing import TYPE_CHECKING, Any, Union, Optional
 import numpy as np
 
 from qiskit import QuantumCircuit
@@ -167,17 +163,10 @@
     def __init__(
         self,
         backend: ionq_backend.IonQBackend,
-<<<<<<< HEAD
         job_id: str,
         client: Optional[ionq_client.IonQClient] = None,
         circuit: Optional[QuantumCircuit] = None,
         passed_args: Optional[dict] = None,
-=======
-        job_id: str | None,
-        client: ionq_client.IonQClient | None = None,
-        circuit: QuantumCircuit | None = None,
-        passed_args: dict | None = None,
->>>>>>> 16616523
     ):
         super().__init__(backend, job_id)
         self._client = client or backend.client
