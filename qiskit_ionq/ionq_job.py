--- conflicted
+++ resolved
@@ -163,13 +163,6 @@
     def __init__(
         self,
         backend: ionq_backend.IonQBackend,
-<<<<<<< HEAD
-        job_id: str | None,
-        client: ionq_client.IonQClient | None = None,
-        circuit: QuantumCircuit | None = None,
-        passed_args: dict | None = None,
-    ):  # pylint: disable=too-many-positional-arguments
-=======
         job_id: Optional[str] = None,
         client: Optional[ionq_client.IonQClient] = None,
         circuit: Optional[QuantumCircuit] = None,
@@ -178,7 +171,6 @@
         assert (
             job_id is not None or circuit is not None
         ), "Job must have a job_id or circuit"
->>>>>>> d351c2e5
         super().__init__(backend, job_id)
         self._client = client or backend.client
         self._result = None
