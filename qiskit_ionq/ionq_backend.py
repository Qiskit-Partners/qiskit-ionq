--- conflicted
+++ resolved
@@ -369,11 +369,7 @@
         )
 
     # pylint: disable=missing-type-doc,missing-param-doc,arguments-differ,useless-super-delegation
-<<<<<<< HEAD
-    def run(self, circuit: QuantumCircuit, **kwargs):
-=======
     def run(self, circuit: QuantumCircuit, **kwargs) -> ionq_job.IonQJob:
->>>>>>> 01604518
         """Create and run a job on IonQ's Simulator Backend.
 
         .. WARNING:
