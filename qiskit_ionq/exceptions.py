# This code is part of Qiskit.
#
# (C) Copyright IBM 2017, 2018.
#
# This code is licensed under the Apache License, Version 2.0. You may
# obtain a copy of this license in the LICENSE.txt file in the root directory
# of this source tree or at http://www.apache.org/licenses/LICENSE-2.0.
#
# Any modifications or derivative works of this code must retain this
# copyright notice, and modified files need to carry a notice indicating
# that they have been altered from the originals.

# Copyright 2020 IonQ, Inc. (www.ionq.com)
#
# Licensed under the Apache License, Version 2.0 (the "License");
# you may not use this file except in compliance with the License.
# You may obtain a copy of the License at
#
#   http://www.apache.org/licenses/LICENSE-2.0
#
# Unless required by applicable law or agreed to in writing, software
# distributed under the License is distributed on an "AS IS" BASIS,
# WITHOUT WARRANTIES OR CONDITIONS OF ANY KIND, either express or implied.
# See the License for the specific language governing permissions and
# limitations under the License.

"""Exceptions for the IonQ Provider."""

from __future__ import annotations

from typing import Literal

import json.decoder as jd

import requests

from qiskit.exceptions import QiskitError
from qiskit.providers import JobError, JobTimeoutError


class IonQError(QiskitError):
    """Base class for errors raised by an IonQProvider."""

    def __str__(self) -> str:
        return f"{self.__class__.__name__}({self.message!r})"

    def __repr__(self) -> str:
        return repr(str(self))


class IonQCredentialsError(IonQError):
    """Errors generated from bad credentials or config"""


class IonQClientError(IonQError):
    """Errors that arise from unexpected behavior while using IonQClient."""


class IonQRetriableError(IonQError):
    """Errors that do not indicate a failure related to the request, and can be retried."""

    def __init__(self, cause):
        self._cause = cause
        super().__init__(getattr(cause, "message", "Unknown error"))


# pylint: disable=no-member


# https://support.cloudflare.com/hc/en-us/articles/115003014512-4xx-Client-Error
# "Cloudflare will generate and serve a 409 response for a Error 1001: DNS Resolution Error."
# We may want to condition on the body as well, to allow for some GET requests to return 409 in
# the future.
_RETRIABLE_FOR_GETS = {requests.codes.conflict}
# Retriable regardless of the source
# Handle 52x responses from cloudflare.
# See https://support.cloudflare.com/hc/en-us/articles/115003011431/
_RETRIABLE_STATUS_CODES = {
    requests.codes.internal_server_error,
    requests.codes.bad_gateway,
    requests.codes.service_unavailable,
    *list(range(520, 530)),
}
# pylint: enable=no-member


def _is_retriable(method, code):
    return code in _RETRIABLE_STATUS_CODES or (
        method == "GET" and code in _RETRIABLE_FOR_GETS
    )


class IonQAPIError(IonQError):
    """Base exception for fatal API errors.

    Attributes:
        status_code(int): An HTTP response status code.
        error_type(str): An error type string from the IonQ REST API.
    """

    def __init__(self, message, status_code, headers, body, error_type):  # pylint: disable=too-many-positional-arguments
        super().__init__(message)
        self.status_code = status_code
        self.headers = headers
        self.body = body
        self.error_type = error_type

    @classmethod
    def raise_for_status(cls, response) -> IonQAPIError | None:
        """Raise an instance of the exception class from an API response object if needed.
        Args:
            response (:class:`Response <requests.Response>`): An IonQ REST API response.

        Raises:
            IonQAPIError: instance of `cls` with error detail from `response`.
            IonQRetriableError:  instance of `cls` with error detail from `response`."""
        status_code = response.status_code
        if status_code == 200:
            return None
        res = cls.from_response(response)
        if _is_retriable(response.request.method, status_code):
            raise IonQRetriableError(res)
        raise res

    @classmethod
    def from_response(cls, response: requests.Response) -> IonQAPIError:
        """Raise an instance of the exception class from an API response object.

        Args:
            response (:class:`Response <requests.Response>`): An IonQ REST API response.

        Returns:
            IonQAPIError: instance of `cls` with error detail from `response`.

        """
        # TODO: Pending API changes will cleanup this error logic:
        status_code = response.status_code
        headers = response.headers
        body = response.text
        try:
            response_json = response.json()
        except jd.JSONDecodeError:
            response_json = {"invalid_json": response.text}
        # Defaults, if items cannot be extracted from the response.
        error_type = "internal_error"
        message = "No error details provided."
        if "code" in response_json:
            # { "code": <int>, "message": <str> }
            message = response_json.get("message") or message
        elif "statusCode" in response_json:
            # { "statusCode": <int>, "error": <str>, "message": <str> }
            message = response_json.get("message") or message
            error_type = response_json.get("error") or error_type
        elif "error" in response_json:
            # { "error": { "type": <str>, "message: <str> } }
            error_data = response_json.get("error")
            message = error_data.get("message") or message
            error_type = error_data.get("type") or error_type
        return cls(message, status_code, headers, body, error_type)

<<<<<<< HEAD
    def __init__(self, message, status_code, headers, body, error_type):  # pylint: disable=too-many-positional-arguments
        super().__init__(message)
        self.status_code = status_code
        self.headers = headers
        self.body = body
        self.error_type = error_type

=======
>>>>>>> d351c2e5
    def __str__(self):
        return (
            f"{self.__class__.__name__}("
            f"message={self.message!r},"
            f"status_code={self.status_code!r},"
            f"headers={self.headers},"
            f"body={self.body},"
            f"error_type={self.error_type!r})"
        )

    def __reduce__(self):
        return (
            self.__class__,
            (self.message, self.status_code, self.headers, self.body, self.error_type),
        )


class IonQBackendError(IonQError):
    """Errors generated from improper usage of IonQBackend objects."""


class IonQJobError(IonQError, JobError):
    """Errors generated from improper usage of IonQJob objects."""


class IonQJobFailureError(IonQError, JobError):
    """Errors generated from jobs that fail on the API side."""


class IonQJobStateError(IonQError, JobError):
    """Errors generated from attempting to do something to a job that its state would not allow"""


class IonQGateError(IonQError, JobError):
    """Errors generated from invalid gate defs

    Attributes:
        gate_name: The name of the gate which caused this error.
    """

    def __init__(self, gate_name: str, gateset: Literal["qis", "native"]):
        self.gate_name = gate_name
        self.gateset = gateset
        super().__init__(
            (
                f"gate '{gate_name}' is not supported on the '{gateset}' IonQ backends. "
                "Please use the qiskit.transpile method, manually rewrite to remove the gate, "
                "or change the gateset selection as appropriate."
            )
        )

    def __repr__(self):
        return f"{self.__class__.__name__}(gate_name={self.gate_name!r}, gateset={self.gateset!r})"


class IonQMidCircuitMeasurementError(IonQError, JobError):
    """Errors generated from attempting mid-circuit measurement, which is not supported.
    Measurement must come after all instructions.

    Attributes:
        qubit_index: The qubit index to be measured mid-circuit
    """

    def __init__(self, qubit_index: int, gate_name: str):
        self.qubit_index = qubit_index
        self.gate_name = gate_name
        super().__init__(
            f"Attempting to put '{gate_name}' after a measurement on qubit {qubit_index}. "
            "Mid-circuit measurement is not supported."
        )

    def __str__(self):
        kwargs = f"qubit_index={self.qubit_index!r}, gate_name={self.gate_name!r}"
        return f"{self.__class__.__name__}({kwargs})"


class IonQJobTimeoutError(IonQError, JobTimeoutError):
    """Errors generated from job timeouts"""


class IonQPauliExponentialError(IonQError):
    """Errors generated from improper usage of Pauli exponentials."""


__all__ = [
    "IonQError",
    "IonQCredentialsError",
    "IonQClientError",
    "IonQAPIError",
    "IonQBackendError",
    "IonQJobError",
    "IonQGateError",
    "IonQMidCircuitMeasurementError",
    "IonQJobTimeoutError",
]<|MERGE_RESOLUTION|>--- conflicted
+++ resolved
@@ -158,16 +158,6 @@
             error_type = error_data.get("type") or error_type
         return cls(message, status_code, headers, body, error_type)
 
-<<<<<<< HEAD
-    def __init__(self, message, status_code, headers, body, error_type):  # pylint: disable=too-many-positional-arguments
-        super().__init__(message)
-        self.status_code = status_code
-        self.headers = headers
-        self.body = body
-        self.error_type = error_type
-
-=======
->>>>>>> d351c2e5
     def __str__(self):
         return (
             f"{self.__class__.__name__}("
